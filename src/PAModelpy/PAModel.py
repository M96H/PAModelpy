--- conflicted
+++ resolved
@@ -7,14 +7,9 @@
 # type checking
 from optlang.symbolics import Zero
 from optlang.interface import Objective
-<<<<<<< HEAD
 from typing import List, Optional, Union, Dict, Iterable, Tuple
-#other
-=======
-from typing import List, Optional, Union, Dict, Iterable
 
 # other
->>>>>>> 9e985a15
 from functools import partial
 import warnings
 import pandas as pd
@@ -81,11 +76,7 @@
                  active_sector: Optional[ActiveEnzymeSector]=None,
                  translational_sector: Optional[TransEnzymeSector]=None,
                  unused_sector: Optional[UnusedEnzymeSector]=None,
-<<<<<<< HEAD
-                 custom_sectors: Union[List, CustomSector] =[None],
-=======
                  custom_sectors: Optional[CustomSector] =[None],
->>>>>>> 9e985a15
                  configuration = Config):
         """Constants"""
         self.TOTAL_PROTEIN_CONSTRAINT_ID = configuration.TOTAL_PROTEIN_CONSTRAINT_ID
@@ -154,12 +145,7 @@
         return self.sectors.get_by_id("TranslationalEnzymeSector")
 
     @translational_enzymes.setter
-<<<<<<< HEAD
-    def translational_enzymes(self, slope:float, intercept:float, lin_rxn_id: str = 'BIOMASS_Ec_iML1515_WT_75p37M'):
-        #input is in g/gDW
-        self.change_sector_parameters(self.translational_enzymes, slope, intercept, lin_rxn_id)
-=======
-    def tranlational_enzymes(
+    def translational_enzymes(
         self,
         slope: float,
         intercept: float,
@@ -169,7 +155,6 @@
         self.change_sector_parameters(
             self.translational_enzymes, slope, intercept, lin_rxn_id
         )
->>>>>>> 9e985a15
 
     @property
     def unused_enzymes(self):
@@ -203,10 +188,8 @@
 
         def existing_filter(enz: Enzyme) -> bool:
             """
-<<<<<<< HEAD
             if isinstance(enz, EnzymeComplex):
                 return False
-=======
             Check if the enzyme does not exist in the model.
 
             Parameters:
@@ -220,7 +203,6 @@
                     If the enzyme exists, a warning will be logged.
             """
 
->>>>>>> 9e985a15
             if enz.id in self.enzymes:
                 warnings.warn(f"Ignoring enzyme '{enz.id}' since it already exists.")
                 return False
@@ -348,7 +330,6 @@
 
         # populate solver
         for enzyme in pruned:
-<<<<<<< HEAD
             self._add_enzyme(enzyme)
 
     def add_enzyme_complex(self, enzyme_complex: EnzymeComplex):
@@ -364,11 +345,15 @@
         # add context manager
         context = get_context(self)
         # add constraint related to the enzyme
-        self.add_enzyme_constraints([f'EC_{enzyme.id}_f', f'EC_{enzyme.id}_b'])
+        self.add_enzyme_constraints([f"EC_{enzyme.id}_f", f"EC_{enzyme.id}_b"])
         # store the constraints connected to the model in the enzyme object
         new_constraints = {}
-        new_constraints[f'EC_{enzyme.id}_f'] = self.enzyme_constraints[f'EC_{enzyme.id}_f']
-        new_constraints[f'EC_{enzyme.id}_b'] = self.enzyme_constraints[f'EC_{enzyme.id}_b']
+        new_constraints[f"EC_{enzyme.id}_f"] = self.enzyme_constraints[
+                f"EC_{enzyme.id}_f"
+            ]
+        new_constraints[f"EC_{enzyme.id}_b"] = self.enzyme_constraints[
+                f"EC_{enzyme.id}_b"
+            ]
         enzyme._constraints = new_constraints
 
         # add enzyme variable
@@ -385,8 +370,8 @@
         enzyme_variable = self.enzyme_variables.get_by_id(enzyme.id)
         self.constraints[self.TOTAL_PROTEIN_CONSTRAINT_ID].set_linear_coefficients(
             {  # *1e-6 to make calculations more accurate (solver accuracy)
-                enzyme_variable.forward_variable: enzyme.molmass * 1e-6,
-                enzyme_variable.reverse_variable: enzyme.molmass * 1e-6,
+                    enzyme_variable.forward_variable: enzyme.molmass * 1e-6,
+                    enzyme_variable.reverse_variable: enzyme.molmass * 1e-6,
             }
         )
         self.tpc += 1
@@ -399,7 +384,9 @@
             ub = enzyme.upper_bound
         else:
             ub = self.p_tot * 1e3
-        self, enzyme = self.make_enzyme_min_max_constraint(self, enzyme, lower_bound=enzyme.lower_bound, upper_bound=ub)
+        self, enzyme = self.make_enzyme_min_max_constraint(
+                self, enzyme, lower_bound=enzyme.lower_bound, upper_bound=ub
+            )
 
         # add the enzyme to the interface between the enzyme constraints, enzyme variables and the reaction
         for catalytic_event in enzyme.catalytic_events:
@@ -412,16 +399,20 @@
                     context(partial(setattr, catalytic_event, "_model", None))
             else:
                 # add enzyme to the catalytic event
-                catalytic_event_model = self.catalytic_events.get_by_id(catalytic_event.id)
+                catalytic_event_model = self.catalytic_events.get_by_id(
+                        catalytic_event.id
+                    )
                 # remove block on the reaction of no enzyme constraint if this is present
                 ce_constraints = catalytic_event_model.constraints.copy()
                 for name, constraint in ce_constraints.items():
-                    if 'no_enzyme' in name:
+                    if "no_enzyme" in name:
                         del catalytic_event_model.constraints[name]
                         self.remove_cons_vars([constraint])
 
                 if enzyme not in catalytic_event_model.enzymes:
-                    catalytic_event_model.add_enzymes({enzyme: enzyme.rxn2kcat[catalytic_event.rxn_id]})
+                    catalytic_event_model.add_enzymes(
+                        {enzyme: enzyme.rxn2kcat[catalytic_event.rxn_id]}
+                    )
 
                 # replace the catalytic event with the already existing event from the model
                 enzyme.catalytic_events._replace_on_id(catalytic_event_model)
@@ -431,12 +422,18 @@
             # link enzymatic variable to reaction via the turnover number kcat
             for direction, kcat in kcatdict.items():
                 # check direction
-                if direction != 'f' and direction != 'b':
-                    warnings.warn(['Invalid kcat direction encountered for ', catalytic_event.id, direction])
+                if direction != "f" and direction != "b":
+                    warnings.warn(
+                            [
+                                "Invalid kcat direction encountered for ",
+                                catalytic_event.id,
+                                direction,
+                            ]
+                        )
                     continue
 
                 # create enzyme constraint for the reaction if not existent already
-                constraint_id = 'EC_' + enzyme.id + '_' + direction
+                constraint_id = "EC_" + enzyme.id + "_" + direction
                 if constraint_id not in self.enzyme_constraints.keys():
                     self.add_enzyme_constraints([constraint_id])
 
@@ -463,126 +460,6 @@
             for gene_and in genes_or:
                 if not gene_and in self.genes:
                     self.genes.append(gene_and)
-=======
-            # add constraint related to the enzyme
-            self.add_enzyme_constraints([f"EC_{enzyme.id}_f", f"EC_{enzyme.id}_b"])
-            # store the constraints connected to the model in the enzyme object
-            new_constraints = {}
-            new_constraints[f"EC_{enzyme.id}_f"] = self.enzyme_constraints[
-                f"EC_{enzyme.id}_f"
-            ]
-            new_constraints[f"EC_{enzyme.id}_b"] = self.enzyme_constraints[
-                f"EC_{enzyme.id}_b"
-            ]
-            enzyme._constraints = new_constraints
-
-            # add enzyme variable
-            enzyme_variable = enzyme.enzyme_variable
-            if enzyme_variable.id not in self.variables:
-                # make enzyme variable aware of the model.
-                # The enzyme variable will be added as variable to the model in the model.setter magic function
-                enzyme_variable.model = self
-                # self.enzyme_variables.append(enzyme_variable)
-                if context:
-                    context(partial(setattr, enzyme_variable, "_model", None))
-
-            # connect the enzyme to total protein constraint
-            enzyme_variable = self.enzyme_variables.get_by_id(enzyme.id)
-            self.constraints[self.TOTAL_PROTEIN_CONSTRAINT_ID].set_linear_coefficients(
-                {  # *1e-6 to make calculations more accurate (solver accuracy)
-                    enzyme_variable.forward_variable: enzyme.molmass * 1e-6,
-                    enzyme_variable.reverse_variable: enzyme.molmass * 1e-6,
-                }
-            )
-            self.tpc += 1
-
-            # add enzyme constraints to the model and link to enzyme and reaction variables
-            # get the enzyme variable
-            enzyme_var_model = self.enzyme_variables.get_by_id(enzyme.id)
-            # connect enzyme variable to its upper and lower bound
-            if enzyme.upper_bound > self.p_tot * 1e3:
-                ub = enzyme.upper_bound
-            else:
-                ub = self.p_tot * 1e3
-            self, enzyme = self.make_enzyme_min_max_constraint(
-                self, enzyme, lower_bound=enzyme.lower_bound, upper_bound=ub
-            )
-
-            # add the enzyme to the interface between the enzyme constraints, enzyme variables and the reaction
-            for catalytic_event in enzyme.catalytic_events:
-                if catalytic_event not in self.catalytic_events:
-                    # make catalytic event aware of the model.
-                    # The catalytic event will be added configured in the model.setter magic function
-                    catalytic_event.model = self
-                    self.catalytic_events += [catalytic_event]
-                    if context:
-                        context(partial(setattr, catalytic_event, "_model", None))
-                else:
-                    # add enzyme to the catalytic event
-                    catalytic_event_model = self.catalytic_events.get_by_id(
-                        catalytic_event.id
-                    )
-                    # remove block on the reaction of no enzyme constraint if this is present
-                    ce_constraints = catalytic_event_model.constraints.copy()
-                    for name, constraint in ce_constraints.items():
-                        if "no_enzyme" in name:
-                            del catalytic_event_model.constraints[name]
-                            self.remove_cons_vars([constraint])
-
-                    catalytic_event_model.add_enzymes(
-                        {enzyme: enzyme.rxn2kcat[catalytic_event.rxn_id]}
-                    )
-
-                    # replace the catalytic event with the already existing event from the model
-                    enzyme.catalytic_events._replace_on_id(catalytic_event_model)
-
-            # connect the enzyme to each of the reactions it is associated with
-            for rxn, kcatdict in enzyme.rxn2kcat.items():
-                # link enzymatic variable to reaction via the turnover number kcat
-                for direction, kcat in kcatdict.items():
-                    # check direction
-                    if direction != "f" and direction != "b":
-                        warnings.warn(
-                            [
-                                "Invalid kcat direction encountered for ",
-                                catalytic_event.id,
-                                direction,
-                            ]
-                        )
-                        continue
-
-                    # create enzyme constraint for the reaction if not existent already
-                    constraint_id = "EC_" + enzyme.id + "_" + direction
-                    if constraint_id not in self.enzyme_constraints.keys():
-                        self.add_enzyme_constraints([constraint_id])
-
-                    # kcat is used as a coefficient for the enzyme concentration
-                    # Get existent forward/reverse variables
-                    self._change_kcat_in_enzyme_constraint(rxn, enzyme.id,
-                                                           direction, kcat)
-                    if direction == 'f':
-                        self.constraints[constraint_id].set_linear_coefficients(
-                            {enzyme_var_model.forward_variable: -1,
-                            })
-                    elif direction == 'b':
-                        self.constraints[constraint_id].set_linear_coefficients(
-                            {enzyme_var_model.reverse_variable: -1,
-                            })
-                    # make reaction-enzyme interface and the enzyme variable aware of its participation in the constraint
-                    catalytic_event_model.constraints[enzyme.id] = self.constraints[
-                        constraint_id
-                    ]
-                    enzyme_var_model.constraints[constraint_id] = self.constraints[
-                        constraint_id
-                    ]
-                    self.solver.update()
->>>>>>> 9e985a15
-
-            #check if all genes are in the model
-            for genes_or in enzyme.genes:
-                    for gene_and in genes_or:
-                        if not gene_and in self.genes:
-                            self.genes.append(gene_and)
 
     def add_sectors(self, sectors: List = None):
         """
@@ -931,37 +808,14 @@
         m: Optional[Model], enz: Enzyme, lower_bound: float, upper_bound: float
     ):
         """
-<<<<<<< HEAD
         Adding variables and constraints for the lower and upperbounds of an Enzyme to a model.
         When solving the model, shadow prices for the lower and upperbounds will be calculated.
         This allows for the calculation of sensitivity coefficients. The constraints are formulated as follows:
-        enz_max : E <= Emax
-        enz_min : -E <= -Emin
-
-        Parameters
-        ----------
-        m: cobra.Model or PAModelpy.PAModel
-            model to which the upper and lowerbound constraints and variables should be added
-        enz: PAModelpy.Enzyme
-            Enzyme for which minimal and maximal concentration constraints should be generated
-        lower_bound: float
-            Value of the lowerbound
-        upper_bound: float
-            Value of the upperbound
-
-        Returns
-        -------
-        m : cobra.Model or PAModelpy.PAModel
-            model with additional constraints and variables for the reactions
-=======
-        Adding variables and constraints for the lower and upper bounds of an enzyme's concentration to a model.
-        When solving the model, shadow prices for the lower and upper bounds will be calculated.
-        This allows for the calculation of sensitivity coefficients.
 
         Notes:
             The constraints are formulated as follows:
-            - `E_ub: E <= Emax`
-            - `E_lb: -E <= -Emin`
+            -    `enz_max : E <= Emax`
+            -    `enz_min : -E <= -Emin`
 
         Parameters:
             m (cobra.Model or PAModelpy.PAModel): The model to which the upper and lower bound constraints and variables
@@ -973,7 +827,6 @@
         Returns:
             m (cobra.Model or PAModelpy.PAModel): The model with additional constraints and variables for the enzyme's
             concentration.
->>>>>>> 9e985a15
         """
 
         # make separate constraints for forward and reverse enzyme variables
@@ -1067,7 +920,6 @@
             mu_ec_f (DataFrame): Shadow prices for the constraints related to enzymatic catalysis of the forward reaction.
             mu_ec_b (DataFrame): Shadow prices for the constraints related to enzymatic catalysis of the backward reaction.
 
-<<<<<<< HEAD
         Results will be saved in the self.capacity_sensitivity_coefficients attribute as a dataframe
 
         Args:
@@ -1078,12 +930,6 @@
             mu_ec_f: DataFrame: Shadowprices for the constraint related to an enzymatic catalysis of the forward reaction
             mu_ec_b: DataFrame: Shadowprices for the constraint related to an enzymatic catalysis of the backward reaction
 
-=======
-        Returns:
-            None
-
-        Results are saved in the `self.capacity_sensitivity_coefficients` attribute as a DataFrame.
->>>>>>> 9e985a15
         """
 
         self.capacity_sensitivity_coefficients = pd.DataFrame(
@@ -1112,16 +958,6 @@
             # treat sectors separately if there is not a total protein constraint
         else:
             for sector in self.sectors:
-<<<<<<< HEAD
-                constraint = 'sector'
-                rxn_id = 'R_' + sector.id
-                enzyme_id = sector.id
-                ca_coefficient = self.constraints[enzyme_id].ub * mu[mu['rxn_id'] == sector.id]['shadow_prices'].iloc[0] / obj_value
-
-                new_row = [rxn_id, enzyme_id, constraint, ca_coefficient]
-                # add new_row to dataframe
-                self.capacity_sensitivity_coefficients.loc[len(self.capacity_sensitivity_coefficients)] = new_row
-=======
                 constraint = "sector"
                 rxn_id = "R_" + sector.id
                 enzyme_id = sector.id
@@ -1133,10 +969,7 @@
 
                 new_row = [rxn_id, enzyme_id, constraint, ca_coefficient]
                 # add new_row to dataframe
-                self.capacity_sensitivity_coefficients.loc[
-                    len(self.capacity_sensitivity_coefficients)
-                ] = new_row
->>>>>>> 9e985a15
+                self.capacity_sensitivity_coefficients.loc[len(self.capacity_sensitivity_coefficients)] = new_row
 
         for rxn in self.reactions:
             # LB
@@ -1170,7 +1003,6 @@
 
         for enzyme in self.enzymes:
             self.calculate_enzyme_csc(enzyme, mu_ec_f, mu_ec_b, obj_value)
-<<<<<<< HEAD
 
     def calculate_csc_for_molecule(self, molecule: Union[Enzyme],
                                    mu_min:pd.DataFrame, mu_max:pd.DataFrame, obj_value:float,
@@ -1180,17 +1012,6 @@
         such as enzymes. These coefficients reflect the effect of infitesmal changes in the constraint bounds
         on the objective function.
 
-=======
-
-    def calculate_csc_for_molecule(self, molecule: Union[Enzyme],
-                                   mu_min:pd.DataFrame, mu_max:pd.DataFrame, obj_value:float,
-                                   constraint_type:str, associated_reactions:str):
-        """
-        Calculate the capacity sensitivity coefficients (CSCs) for constraints related to a biomolecule,
-        such as enzymes. These coefficients reflect the effect of infitesmal changes in the constraint bounds
-        on the objective function.
-
->>>>>>> 9e985a15
         The coefficients and associated reactions will be saved in the capacity_sensitivity_coefficients dataframe.
 
         Args:
@@ -1204,7 +1025,6 @@
         mu_min_row = mu_min[mu_min['index'] == f'{molecule.id}_min']
 
         # Calculate sensitivity coefficients for maximum constraint
-<<<<<<< HEAD
         if f'{molecule.id}_max' in self.constraints.keys():
             ca_coefficient_max = self.constraints[f'{molecule.id}_max'].ub * mu_max_row['shadow_prices'].iloc[0] / obj_value
             new_row_max = [associated_reactions, molecule.id, f'{constraint_type}_max', ca_coefficient_max]
@@ -1215,16 +1035,6 @@
             ca_coefficient_min = self.constraints[f'{molecule.id}_min'].ub * mu_min_row['shadow_prices'].iloc[0] / obj_value
             new_row_min = [associated_reactions, molecule.id, f'{constraint_type}_min', ca_coefficient_min]
             self.capacity_sensitivity_coefficients.loc[len(self.capacity_sensitivity_coefficients)] = new_row_min
-=======
-        ca_coefficient_max = self.constraints[f'{molecule.id}_max'].ub * mu_max_row['shadow_prices'].iloc[0] / obj_value
-        new_row_max = [associated_reactions, molecule.id, f'{constraint_type}_max', ca_coefficient_max]
-        self.capacity_sensitivity_coefficients.loc[len(self.capacity_sensitivity_coefficients)] = new_row_max
-
-        # Calculate sensitivity coefficients for minimum constraint
-        ca_coefficient_min = self.constraints[f'{molecule.id}_min'].ub * mu_min_row['shadow_prices'].iloc[0] / obj_value
-        new_row_min = [associated_reactions, molecule.id, f'{constraint_type}_min', ca_coefficient_min]
-        self.capacity_sensitivity_coefficients.loc[len(self.capacity_sensitivity_coefficients)] = new_row_min
->>>>>>> 9e985a15
 
 
     def calculate_enzyme_csc(self, enzyme:Enzyme, mu_ec_f:pd.DataFrame, mu_ec_b:pd.DataFrame, obj_value:float):
@@ -1411,7 +1221,6 @@
         else:
             self.reactions.get_by_id(rxn_id).lower_bound = lower_bound
 
-<<<<<<< HEAD
     def get_reaction_bounds(self, rxn_id:str) -> Tuple[Union[float, int]]:
         """
         Get the reaction bounds. If there should be a sensitivity analysis, the bounds of the upper and lower bound
@@ -1440,20 +1249,6 @@
         else:
             return self.reactions.get_by_id(rxn_id).lower_bound
 
-    def change_enzyme_bounds(self, enzyme_id: str, lower_bound: float = None, upper_bound: float = None):
-        """
-                Change the enzyme bounds. If the model should be primed for performing a sensitivity analysis,
-                the upper bound of the min and max enzyme concentration constraints are adjusted
-                Parameters
-                ----------
-                enzyme_id: str
-                    string of enzyme id to change
-                lower_bound: float, optional
-                    value of the minimal enzyme concentration
-                upper_bound: float, optional
-                    value of the maximal enzyme concentration
-                """
-=======
     def change_enzyme_bounds(
         self, enzyme_id: str, lower_bound: float = None, upper_bound: float = None
     ):
@@ -1467,7 +1262,6 @@
             upper_bound (float, optional): The new value for the maximal enzyme concentration (default is None).
         """
 
->>>>>>> 9e985a15
         if enzyme_id not in self.enzyme_variables:
             warnings.warn(
                 f"Enzyme {enzyme_id} does not exist in the model. Cannot change the minimal and maximal concentrations."
@@ -1497,11 +1291,7 @@
         else:
             self.enzyme_variables.get_by_id(enzyme_id).lower_bound = lower_bound
 
-<<<<<<< HEAD
-    def get_enzymes_with_reaction_id(self, rxn_id:str) -> DictList:
-=======
-    def get_enzymes_with_reaction_id(self, rxn_id: str):
->>>>>>> 9e985a15
+    def get_enzymes_with_reaction_id(self, rxn_id: str) -> DictList:
         """
         Return Enzyme objects associated with the reaction identifier through CatalyticEvent objects.
 
@@ -1543,7 +1333,7 @@
             kcats (dict): A dictionary with reaction identifiers as keys and kcat values as values.
                           Each kcat value should be a nested dictionary with `f` (forward) and `b` (backward) as keys,
                           and the corresponding kcat values as values.
-            
+
         Example:
             Example dictionary for the `kcat` parameter
             ```
@@ -1581,23 +1371,26 @@
             })
         self.solver.update()
 
-<<<<<<< HEAD
-    def remove_enzymes(self,
-                       enzymes: Union[str, Enzyme, List[Union[str, Enzyme]]]
-                       )-> None:
-        """Remove enzymes from the model. Adapted from the cobra.core.remove_reactions() function.
-        If the reaction is not catalyzed by any enzyme anymore, the reaction ub will become 0
-
-                The change is reverted upon exit when using the model as a context.
-
-                Parameters
-                ----------
-                enzymes : list or reaction or str
-                    A list with reactions (`cobra.Reaction`), or their id's, to remove.
-                    Enzyme will be placed in a list. Str will be placed in a list and used to
-                    find the reaction in the model.
-                """
-=======
+    def _change_kcat_in_enzyme_constraint(self, rxn:Union[str, cobra.Reaction], enzyme_id: str,
+                                                direction: str, kcat: float):
+        constraint_id = f'EC_{enzyme_id}_{direction}'
+        if isinstance(rxn, str):
+            rxn = self.reactions.get_by_id(rxn)
+        # change kcat value in the constraint
+        if kcat == 0:
+            coeff = 0
+        else:
+            coeff = 1 / (kcat * 3600 * 1e-6) #3600 to convert to /h to /s *1e-6 to make calculations more accurate
+        if direction == 'f':
+            self.constraints[constraint_id].set_linear_coefficients({
+                rxn.forward_variable: coeff
+            })
+        elif direction == 'b':
+            self.constraints[constraint_id].set_linear_coefficients({
+                rxn.reverse_variable: coeff
+            })
+        self.solver.update()
+
     def remove_enzymes(
         self, enzymes: Union[str, Enzyme, List[Union[str, Enzyme]]]
     ) -> None:
@@ -1612,7 +1405,6 @@
             The change is reverted upon exit when using the model as a context.
         """
 
->>>>>>> 9e985a15
         if isinstance(enzymes, str) or hasattr(enzymes, "id"):
             warnings.warn("need to pass in a list")
             enzymes = [enzymes]
@@ -1959,14 +1751,9 @@
         )
         self.objective.set_linear_coefficients({v: 1.0 for v in variables})
 
-<<<<<<< HEAD
-        #run pFBA
+        # run pFBA
         sol = self.optimize()
         return sol
-=======
-        # run pFBA
-        self.optimize()
->>>>>>> 9e985a15
 
     def reset_objective(self):
         """
@@ -2023,7 +1810,8 @@
             "enzyme_variables",
             "enzyme_constraints",
             "sectors",
-            "catalytic_events" "notes",
+            "catalytic_events"
+            "notes",
             "annotation",
             "groups",
         }
