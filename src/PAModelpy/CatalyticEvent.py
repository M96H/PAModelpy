--- conflicted
+++ resolved
@@ -151,8 +151,7 @@
             rxn = cobra.Reaction(id=self.rxn_id)
             self._model.add_reactions([rxn])
             self.rxn = rxn
-<<<<<<< HEAD
-        #add reaction constraint
+        # add reaction constraint
         ce_constraint = self._model.problem.Constraint(Zero, name= self.id, lb = 0, ub=0)
         self._model.add_cons_vars([ce_constraint])
         self._model.constraints[self.id].set_linear_coefficients({
@@ -164,14 +163,8 @@
         #add enzymes to the model if they are not there already
         for enzyme in self.enzymes:
             if enzyme in self._model.enzymes:
-                self.constraints ={**self.constraints, **enzyme._constraints}
+                self.constraints = {**self.constraints, **enzyme._constraints}
                 enzyme._constraints[self.id] = ce_constraint
-=======
-        # add enzymes to the model if they are not there already
-        for enzyme in self.enzymes:
-            if enzyme in self._model.enzymes:
-                self.constraints = {**self.constraints, **enzyme._constraints}
->>>>>>> 9e985a15
                 enzyme_model = self._model.enzymes.get_by_id(enzyme.id)
 
                 if self.rxn_id in enzyme_model.rxn2kcat.keys():
@@ -186,16 +179,12 @@
             else:
                 self._model.add_enzymes([enzyme])
 
-<<<<<<< HEAD
             # add enzyme-reaction association
             self.add_enzyme_reaction_association(enzyme)
 
 
 
-    def add_enzymes(self,enzyme_kcat_dict: dict):
-=======
     def add_enzymes(self, enzyme_kcat_dict: dict):
->>>>>>> 9e985a15
         """
         Add enzymes to the catalytic event and create bindings to the related model.
         The enzymes in the enzyme_kcat_dict are individual isozymes. Enzyme complexes
@@ -211,17 +200,9 @@
         for enzyme, kcat in enzyme_kcat_dict.items():
             # check if the enzyme is already associated to the catalytic event
             if enzyme in self.enzymes:
-<<<<<<< HEAD
                 self.add_enzyme_reaction_association(enzyme)
-                self.change_kcat_values({enzyme.id: enzyme.get_kcat_values(rxn_ids = [self.rxn_id+"_"+enzyme.id])})
-=======
-                # print(enzyme)
-                # warn(f'Enzyme {enzyme.id} is already associated with catalytic event {self.id}. This enzyme will be updated')
                 self.change_kcat_values(
-                    {enzyme.id: enzyme.get_kcat_values(rxn_ids=[self.rxn_id])}
-                )
-                # print(self.enzymes)
->>>>>>> 9e985a15
+                    {enzyme.id: enzyme.get_kcat_values(rxn_ids=[self.rxn_id+"_"+enzyme.id])})
                 continue
 
             self.enzymes.append(enzyme)
@@ -251,18 +232,11 @@
             # add constraints to the catalytic event
             self.constraints = {**self.constraints, **enzyme._constraints}
 
-<<<<<<< HEAD
-            #add reaction-protein association
+            # add reaction-protein association
             self.add_enzyme_reaction_association(enzyme)
 
             #connect the enzyme variable to the enzyme in the model and the reaction
             for direction, kcatvalue in kcat.items():
-=======
-            # connect the enzyme variable to the enzyme in the model and the reaction
-            for direction, kcatvalue in kcat.items():
-                self._model._change_kcat_in_enzyme_constraint(self.rxn, enzyme.id,
-                                                              direction, kcatvalue)
->>>>>>> 9e985a15
                 #add enzyme to the associated reaction with kinetic constants
                 #and relate enzyme to the catalytic event
                 if direction == 'f':
@@ -338,27 +312,10 @@
             if self.enzyme_variables.has_id(enz.id):
                 enzyme_var = self.enzyme_variables.get_by_id(enz.id)
                 self.enzyme_variables.remove(enzyme_var)
-<<<<<<< HEAD
-            #set coefficient in constraint to 0
-            for constraint in set([cons for name, cons in self.constraints.items() if enz.id in name]):
-=======
             # set coefficient in constraint to 0
             for constraint in set(
                 [cons for name, cons in self.constraints.items() if enz.id in name]
             ):
-                # self.constraints[constraint.name] = constraint
-                # coeff = 0
-                # #set coefficients to 0
-                # if constraint.name[-1] == 'f':
-                #     constraint.set_linear_coefficients({
-                #         self.rxn.forward_variable: coeff
-                #         })
-                #
-                # elif constraint.name[-1] == 'b':
-                #     constraint.set_linear_coefficients({
-                #         self.rxn.reverse_variable: coeff
-                #         })
->>>>>>> 9e985a15
                 if constraint in self._model.constraints.values():
                     self._model.remove_cons_vars([constraint])
                 # remove constraint from list of r=constraints
@@ -384,7 +341,6 @@
                 ].set_linear_coefficients({self.rxn.forward_variable: 1})
                 self.constraints[no_enz_constraint_b.name] = no_enz_constraint_b
 
-<<<<<<< HEAD
     def change_kcat_values(self, enzyme_kcat_dict : dict):
         """changes kcat values for the enzyme variable
 
@@ -394,16 +350,6 @@
             enzyme with the associated reaction the kcat is another dict with 'f' and 'b'
             for the forward and backward reactions respectively.
         
-=======
-    def change_kcat_values(self, enzyme_kcat_dict: dict):
-        """
-        Change kcat values for the enzyme variable.
-
-        Parameters:
-            enzyme_kcat_dict: Dict[str, Dict[str, float]]
-                A nested dictionary with enzyme identifiers as keys and kcat dictionaries as values.
-                The kcat dictionary should have `f` and `b` keys for the forward and backward reactions, respectively.
->>>>>>> 9e985a15
         """
 
         # apply changes to internal dicts (one by one to avoid deleting kcat values)
@@ -426,24 +372,14 @@
                 return
 
             enzyme_var = self._model.enzyme_variables.get_by_id(enzyme)
-<<<<<<< HEAD
-            if enzyme_var not in self.enzyme_variables: self.enzyme_variables.add(enzyme_var)
+            if enzyme_var not in self.enzyme_variables:
+                self.enzyme_variables.add(enzyme_var)
             ce_reaction = self._model.reactions.get_by_id('CE_'+self.rxn_id+"_"+enzyme)
             enzyme_var.change_kcat_values({ce_reaction: kcat_dict})
             for direction, kcat in kcats_change.items():
                 #change enzyme variable
                 enzyme_var.kcats[ce_reaction.id][direction] = kcat
                 self._model._change_kcat_in_enzyme_constraint(ce_reaction, enzyme, direction, kcat)
-=======
-            if enzyme_var not in self.enzyme_variables:
-                self.enzyme_variables.add(enzyme_var)
-            enzyme_obj = self._model.enzymes.get_by_id(enzyme)
-            enzyme_var.change_kcat_values({self.rxn: kcat_dict})
-            for direction, kcat in kcats_change.items():
-                # change enzyme variable
-                enzyme_var.kcats[self.rxn_id][direction] = kcat
-                self._model._change_kcat_in_enzyme_constraint(self.rxn, enzyme,direction, kcat)
->>>>>>> 9e985a15
 
     def __copy__(self) -> "CatalyticEvent":
         """
